--- conflicted
+++ resolved
@@ -62,7 +62,6 @@
 os.makedirs(STYLES_DIR, exist_ok=True)
 os.makedirs(PROFILE_PHOTOS_DIR, exist_ok=True)
 
-<<<<<<< HEAD
 # Configuración de base de datos dual (SQLite local / PostgreSQL producción)
 DATABASE_PATH = get_config_value(
     "DATABASE_PATH", os.path.join(DATA_DIR, "ballers_app.db")
@@ -77,16 +76,6 @@
 DEBUG = get_config_value("DEBUG", "False") == "True"
 LOG_LEVEL = get_config_value("LOG_LEVEL", "INFO")
 ENVIRONMENT = get_config_value("ENVIRONMENT", "development")
-
-# Configuración simplificada - solo Supabase PostgreSQL
-
-=======
-# Rutas de archivos importantes
-db_path = get_config_value("DATABASE_PATH", os.path.join(DATA_DIR, "ballers_app.db"))
-if not os.path.isabs(db_path):
-    db_path = os.path.join(BASE_DIR, db_path)
-DATABASE_PATH = db_path
->>>>>>> 2b8067bf
 DEFAULT_PROFILE_PHOTO = os.path.join(ASSETS_DIR, "default_profile.png")
 CSS_FILE = os.path.join(STYLES_DIR, "style.css")
 
