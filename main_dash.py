# main_dash.py - Aplicación principal migrada de Streamlit a Dash
import atexit
import json
import logging
import os
import queue
import time

import dash
import dash_bootstrap_components as dbc
import dash_mantine_components as dmc
from dash import Input, Output, dcc, html
from flask import Response, jsonify, request

from callbacks.administration_callbacks import register_administration_callbacks
from callbacks.ballers_callbacks import register_ballers_callbacks

# Importar callbacks organizados
from callbacks.navigation_callbacks import register_navigation_callbacks
from callbacks.notification_callbacks import NotificationCallbacks
from callbacks.player_callbacks import register_player_callbacks
from callbacks.professional_tabs_callbacks import register_professional_tabs_callbacks
from callbacks.settings_callbacks import register_settings_callbacks
from callbacks.sidebar_callbacks import register_sidebar_callbacks
from callbacks.webhook_callbacks import register_webhook_callbacks
from common.datepicker_utils import (
    create_datepicker_dummy_divs,
    register_datepicker_callbacks,
)
from common.login_dash import register_login_callbacks
from common.menu_dash import register_menu_callbacks

# Importar configuración
from config import APP_ICON, APP_NAME  # noqa: F401

# Importar componentes webhook para integración
from controllers.db import initialize_database  # noqa: F401

# Importar integración completa de webhooks
from controllers.webhook_integration import (
    initialize_webhook_integration,
    is_webhook_integration_healthy,
    shutdown_webhook_integration,
)

# Sistema de webhook events movido a callbacks/webhook_callbacks.py

# Configurar React version para dash-mantine-components
dash._dash_renderer._set_react_version("18.2.0")

# Configuración de la aplicación Dash
app = dash.Dash(
    __name__,
    external_stylesheets=[
        dbc.themes.BOOTSTRAP,
        "https://cdn.jsdelivr.net/npm/bootstrap-icons@1.7.2/font/bootstrap-icons.css",
        dmc.styles.ALL,  # Todos los estilos de Mantine incluyendo DatePicker
    ],
    suppress_callback_exceptions=True,
    assets_folder="assets",
)
app.title = APP_NAME
server = app.server

# Eliminar variables globales duplicadas - usar las de webhook_server.py

# Usar layout estándar de Dash - eliminamos JavaScript manual


def get_app_layout():
    """Retorna el layout principal de la aplicación Dash."""
    return dmc.MantineProvider(
        dbc.Container(
            [
                dcc.Location(id="url", refresh=False),
                # SISTEMA HÍBRIDO DE SESIONES:
                # Store principal (expira al cerrar navegador si no hay "Remember Me")
                dcc.Store(id="session-store", storage_type="session"),
                # Store persistente para "Remember Me" (localStorage, 30 días)
                dcc.Store(id="persistent-session-store", storage_type="local"),
                # Store para gestión de timeout e inactividad
                dcc.Store(
                    id="session-activity",
                    storage_type="memory",
                    data={"last_activity": None, "remember_me": False},
                ),
                # 🛡️ FALLBACK STORE: Para modo degradado sin SSE
                dcc.Store(id="fallback-trigger", storage_type="memory", data=0),
                dcc.Store(
                    id="sse-status",
                    storage_type="memory",
                    data={"connected": False, "last_heartbeat": 0},
                ),
                # 🛡️ FALLBACK INTELIGENTE: Interval de seguridad si SSE falla (deshabilitado por defecto)
                dcc.Interval(
                    id="fallback-interval",
                    interval=30000,  # 30 segundos - muy conservador
                    disabled=True,  # INACTIVO por defecto - solo se activa si SSE falla
                    max_intervals=-1,
                    n_intervals=0,
                ),
<<<<<<< HEAD
                # SSE connector para real-time updates (SOLUCIÓN: Zero-polling)
=======
                # SSE connector for real-time updates (SOLUCIÓN: Zero-polling)
>>>>>>> 34d0d1f6
                html.Div(id="sse-connector", style={"display": "none"}),
                # Layout principal
                html.Div(id="main-content"),
                # Download for player PDF exports
                dcc.Download(id="download-profile-pdf"),
                # html2canvas for client-side snapshots
                html.Script(
                    src="https://cdn.jsdelivr.net/npm/html2canvas@1.4.1/dist/html2canvas.min.js"
                ),
                # Divs dummy para callbacks de datepicker
                *create_datepicker_dummy_divs(),
            ],
            fluid=True,
        )
    )


# Layout principal de la aplicación
app.layout = get_app_layout()


# =============================================================================
# WEBHOOK ENDPOINTS INTEGRADOS PARA PRODUCCIÓN
# =============================================================================

# Solo en producción: agregar endpoints webhook al servidor Dash
from config import ENVIRONMENT

if ENVIRONMENT == "production":
    import logging

    @server.route("/webhook/calendar", methods=["POST"])
    def handle_calendar_webhook():
        """Endpoint principal para webhooks de Google Calendar (integrado en Dash)"""
        try:
            # Validar headers básicos de Google
            required_headers = [
                "X-Goog-Channel-ID",
                "X-Goog-Resource-ID",
                "X-Goog-Resource-State",
            ]
            for header in required_headers:
                if header not in request.headers:
                    logging.warning(f"Missing required header: {header}")
                    return jsonify({"error": "Invalid webhook"}), 401

            # Extraer información del webhook
            channel_id = request.headers.get("X-Goog-Channel-ID")
            resource_state = request.headers.get("X-Goog-Resource-State")

            logging.info(
                f"📡 Webhook received (integrated): channel={channel_id}, state={resource_state}"
            )

            # Procesar webhook si es necesario
            if resource_state in ["exists", "updated"]:
                # Importar y ejecutar sync en background
                def process_webhook():
                    try:
                        from controllers.calendar_sync_core import (
                            sync_calendar_to_db_with_feedback,
                        )
                        from controllers.notification_controller import (
                            save_sync_problems,
                        )
                        from controllers.session_controller import update_past_sessions

                        # Ejecutar sincronización
                        imported, updated, deleted, rejected_events, warning_events = (
                            sync_calendar_to_db_with_feedback()
                        )

                        # Actualizar sesiones pasadas si es necesario
                        n_past = update_past_sessions()

                        total_changes = imported + updated + deleted
                        logging.info(
                            f"✅ Integrated webhook sync completed: {imported}+{updated}+{deleted} changes"
                        )

                        # Guardar problemas
                        save_sync_problems(rejected_events, warning_events)

                        # CRÍTICO: Notificar cambios a la UI usando webhook_server existente
                        if total_changes > 0:
                            from controllers.webhook_server import _webhook_server

                            _webhook_server._notify_ui_changes(
                                total_changes,
                                {
                                    "imported": imported,
                                    "updated": updated,
                                    "deleted": deleted,
                                    "problems": len(rejected_events)
                                    + len(warning_events),
                                },
                            )

                    except Exception as e:
                        logging.error(f"❌ Integrated webhook sync error: {e}")

                # Ejecutar en thread separado para no bloquear response
                import threading

                threading.Thread(target=process_webhook, daemon=True).start()

            elif resource_state == "sync":
                logging.info("📞 Webhook sync message received (integrated endpoint)")

            return jsonify({"status": "received", "server": "dash_integrated"}), 200

        except Exception as e:
            logging.error(f"❌ Integrated webhook processing error: {e}")
            return jsonify({"error": "Webhook processing failed"}), 500

    @server.route("/webhook/status", methods=["GET"])
    def webhook_status():
        """Endpoint para verificar estado del servidor webhook (integrado en Dash)"""
        return (
            jsonify(
                {
                    "status": "active",
                    "server_type": "dash_integrated",
                    "environment": "production",
                    "integration": "enabled",
                }
            ),
            200,
        )

    @server.route("/health", methods=["GET"])
    def health_check():
        """Health check endpoint (integrado en Dash)"""
        return (
            jsonify(
                {
                    "status": "healthy",
                    "server_type": "dash_integrated",
                    "environment": "production",
                }
            ),
            200,
        )

    @server.route("/webhook/events", methods=["GET"])
    def sse_event_stream():
        """
        Server-Sent Events endpoint reutilizando webhook_server existente.
        DELEGACIÓN: Usa la implementación y cola del webhook_server.
        """
        from controllers.webhook_server import _webhook_server

        # Reutilizar el generador existente del webhook_server
        def generate_sse_events():
            """Generador que delega al webhook_server existente"""
            try:
                logging.info(
                    "🌐 New SSE client connected to integrated endpoint (delegating to webhook_server)"
                )

                while True:
                    try:
                        # Usar la cola SSE del webhook_server existente
                        event_data = _webhook_server.sse_event_queue.get(timeout=30)

                        # Enviar evento al cliente
                        sse_message = f"data: {json.dumps(event_data)}\\n\\n"
                        logging.debug(
                            f"📤 Sending SSE event via delegation: {event_data}"
                        )
                        yield sse_message

                    except queue.Empty:
                        # Heartbeat para mantener conexión viva
                        heartbeat = f"data: {json.dumps({'type': 'heartbeat', 'timestamp': time.time()})}\\n\\n"
                        yield heartbeat

            except GeneratorExit:
                logging.info("🔌 SSE client disconnected from integrated endpoint")
            except Exception as e:
                logging.error(f"❌ SSE stream error: {e}")

        # Retornar stream SSE con headers correctos
        return Response(
            generate_sse_events(),
            mimetype="text/event-stream",
            headers={
                "Cache-Control": "no-cache",
                "Connection": "keep-alive",
                "Access-Control-Allow-Origin": "*",
                "Access-Control-Allow-Headers": "Content-Type",
            },
        )


# Registrar todos los callbacks organizados
def register_all_callbacks():
    """Registra todos los callbacks de la aplicación."""
    # register_auth_callbacks(app)  # DESHABILITADO: duplica callbacks con login_dash.py
    register_login_callbacks(app)  # Callbacks de login con pausa
    register_menu_callbacks(app)  # Callbacks del menú (logout movido a login_dash.py)
    register_navigation_callbacks(app)
    register_player_callbacks(app)
    register_administration_callbacks(app)
    register_settings_callbacks(app)
    register_sidebar_callbacks(app)

    # Registrar callbacks específicos de páginas
    register_ballers_callbacks(app)
    register_professional_tabs_callbacks(app)

    # Registrar callbacks comunes para datepickers
    register_datepicker_callbacks(app)

    # 🛡️ Registrar callbacks legacy (ahora vacíos) y fallback
    register_webhook_callbacks(app)

    # Notificaciones (toast) para página Ballers
    NotificationCallbacks.register_notification_callbacks(app, "ballers")

    # SSE Client Callback para real-time updates (SOLUCIÓN: Zero-polling)
    app.clientside_callback(
        """
        function(pathname) {
            // Establecer conexión SSE una sola vez
            if (!window.webhookSSE) {
                console.log('🌐 Establishing SSE connection for real-time updates...');

                // SOLUCIÓN: URL SSE dinámica según entorno
                // Desarrollo: http://localhost:8001/webhook/events (servidor separado)
                // Producción: https://ballers-v3.onrender.com/webhook/events (integrado)
                const baseUrl = window.location.origin;
                const isDev = baseUrl.includes('localhost') || baseUrl.includes('127.0.0.1');
                const sseUrl = isDev ? 'http://localhost:8001/webhook/events' : baseUrl + '/webhook/events';

                console.log(`🌍 Environment detected: ${isDev ? 'development' : 'production'}`);
                console.log(`📡 SSE URL: ${sseUrl}`);

                window.webhookSSE = new EventSource(sseUrl);

                // Handler para eventos SSE - Updates directos a UI
                window.webhookSSE.onmessage = function(event) {
                    try {
                        const eventData = JSON.parse(event.data);
                        console.log('📡 SSE event received:', eventData);

                        if (eventData.type === 'calendar_change') {
                            // 🎯 UPDATE GRANULAR: Actualizar stores sin recargar página
                            console.log('🔄 Calendar changed - triggering granular UI refresh');
                            console.log(`📊 Changes detected: ${eventData.changes_count}`);

                            // Update granular via Dash stores - mantiene contexto de navegación
                            if (!document.activeElement || document.activeElement.tagName === 'BODY') {
                                // Update inmediato: Actualizar fallback-trigger store
                                const timestamp = Date.now();
                                console.log('🎯 Triggering store-based refresh - no page reload');

                                // Trigger update del store fallback-trigger
                                if (window.dash_clientside && window.dash_clientside.set_props) {
                                    window.dash_clientside.set_props('fallback-trigger', {'data': timestamp});
                                } else {
                                    // Fallback: Dispatch custom event para callback listener
                                    window.dispatchEvent(new CustomEvent('calendar-change', {
                                        detail: {
                                            timestamp: timestamp,
                                            changes_count: eventData.changes_count,
                                            type: 'calendar_change'
                                        }
                                    }));
                                }
                            } else {
                                // Usuario escribiendo - diferir update
                                console.log('⚠️ User is typing - deferring store update');
                                window.pendingSSEUpdate = {
                                    timestamp: Date.now(),
                                    changes_count: eventData.changes_count
                                };

                                // Auto-update cuando usuario termine de escribir
                                setTimeout(() => {
                                    if (window.pendingSSEUpdate && (!document.activeElement || document.activeElement.tagName === 'BODY')) {
                                        console.log('🎯 Executing deferred store update');
                                        const data = window.pendingSSEUpdate;

                                        if (window.dash_clientside && window.dash_clientside.set_props) {
                                            window.dash_clientside.set_props('fallback-trigger', {'data': data.timestamp});
                                        } else {
                                            window.dispatchEvent(new CustomEvent('calendar-change', {
                                                detail: data
                                            }));
                                        }

                                        window.pendingSSEUpdate = null;
                                    }
                                }, 3000);
                            }
                        } else if (eventData.type === 'heartbeat') {
                            // Heartbeat - actualizar estado de conexión
                            window.lastSSEHeartbeat = Date.now();
                            window.sseConnected = true;
                            console.debug('💓 SSE heartbeat - connection healthy');
                        }
                    } catch (error) {
                        console.error('❌ Error processing SSE event:', error);
                    }
                };

                window.webhookSSE.onopen = function() {
                    console.log('✅ SSE connection established');

                    // Actualizar estado SSE - desactivar fallback
                    window.sseConnected = true;
                    window.lastSSEHeartbeat = Date.now();

                    // Trigger update del store de estado SSE
                    if (window.dash_clientside) {
                        window.dispatchEvent(new CustomEvent('sse-status-update', {
                            detail: { connected: true, last_heartbeat: Date.now() }
                        }));
                    }
                };

                window.webhookSSE.onerror = function(error) {
                    console.warn('⚠️ SSE connection error, browser will auto-reconnect:', error);

                    // Marcar SSE como desconectado - activará fallback
                    window.sseConnected = false;
                    window.dispatchEvent(new CustomEvent('sse-status-update', {
                        detail: { connected: false, last_heartbeat: window.lastSSEHeartbeat || 0 }
                    }));
                };

                // Handler para cuando usuario deja de escribir - ejecutar update pendiente
                document.addEventListener('focusout', function() {
                    setTimeout(() => {
                        if (window.pendingSSEUpdate && (!document.activeElement || document.activeElement.tagName === 'BODY')) {
                            console.log('🎯 Executing deferred store update on focus out');
                            const data = window.pendingSSEUpdate;

                            if (window.dash_clientside && window.dash_clientside.set_props) {
                                window.dash_clientside.set_props('fallback-trigger', {'data': data.timestamp});
                            } else {
                                window.dispatchEvent(new CustomEvent('calendar-change', {
                                    detail: data
                                }));
                            }

                            window.pendingSSEUpdate = null;
                        }
                    }, 1000);
                });
            }

            return window.dash_clientside.no_update;
        }
        """,
        Output("sse-connector", "children"),
        Input("url", "pathname"),
        prevent_initial_call=False,
    )

    # 🛡️ FALLBACK CALLBACK: Monitor de estado SSE y activación de fallback
    app.clientside_callback(
        """
        function(n_intervals) {
            // Verificar estado de conexión SSE
            const now = Date.now();
            const lastHeartbeat = window.lastSSEHeartbeat || 0;
            const timeSinceHeartbeat = now - lastHeartbeat;
            const sseConnected = window.sseConnected || false;

            // Si no hay heartbeat en > 60 segundos, considerar SSE desconectado
            if (timeSinceHeartbeat > 60000 && lastHeartbeat > 0) {
                console.warn('⚠️ SSE connection timeout - no heartbeat for 60s');
                return { connected: false, last_heartbeat: lastHeartbeat };
            }

            // Retornar estado actual
            return {
                connected: sseConnected,
                last_heartbeat: lastHeartbeat,
                check_time: now
            };
        }
        """,
        Output("sse-status", "data"),
        Input("fallback-interval", "n_intervals"),
        prevent_initial_call=True,
    )

    # 🛡️ FALLBACK ACTIVATION: Activar interval de seguridad si SSE falla
    app.clientside_callback(
        """
        function(sse_status) {
            if (!sse_status) return window.dash_clientside.no_update;

            const connected = sse_status.connected;
            const timeSinceHeartbeat = Date.now() - (sse_status.last_heartbeat || 0);

            // Activar fallback si:
            // 1. SSE no está conectado Y
            // 2. Ha pasado más de 60s sin heartbeat Y
            // 3. Hubo al menos un heartbeat previo (SSE intentó conectar)
            const shouldActivateFallback = (
                !connected &&
                timeSinceHeartbeat > 60000 &&
                sse_status.last_heartbeat > 0
            );

            if (shouldActivateFallback) {
                console.warn('🛡️ Activating fallback polling - SSE connection lost');
                return false; // disabled = false (activar interval)
            }

            // Mantener fallback desactivado si SSE funciona
            return true; // disabled = true (mantener desactivado)
        }
        """,
        Output("fallback-interval", "disabled"),
        Input("sse-status", "data"),
        prevent_initial_call=True,
    )


def initialize_dash_app():
    """Inicializa la aplicación Dash."""
    # Configurar nivel de logging basado en variable de entorno
    DEBUG_MODE = os.getenv("DEBUG", "False") == "True"

    if DEBUG_MODE:
        logging.basicConfig(
            level=logging.DEBUG,
            format="%(asctime)s - %(name)s - %(levelname)s - %(message)s",
        )
        print("🔧 DEBUG MODE ENABLED - Verbose logging active")
    else:
        logging.basicConfig(
            level=logging.INFO, format="%(asctime)s - %(levelname)s - %(message)s"
        )

    # Registrar callbacks
    register_all_callbacks()

    # Inicializar integración completa de webhooks para sync en tiempo real
    _initialize_webhook_integration()

    return app


def _initialize_webhook_integration():
    """Inicializa la integración completa de webhooks (servidor + Google Calendar)."""
    # Evitar doble inicialización en modo debug (Flask reloader)
    if os.getenv("WERKZEUG_RUN_MAIN") == "true":
        return  # Skip initialization in reloader process

    try:
        print("🚀 Initializing complete webhook integration for real-time sync...")
        success = initialize_webhook_integration()

        if success:
            print("✅ Webhook integration initialized successfully")
            print("📡 Real-time sync with Google Calendar fully enabled")
            print("🔄 Auto-renewal system active for webhook channels")

            # Registrar cleanup al cerrar la aplicación
            atexit.register(_cleanup_webhook_integration)
        else:
            print(
                "⚠️ Failed to initialize webhook integration - using manual sync only"
            )  # noqa: E501
            print("📝 Real-time sync disabled, manual sync remains available")

    except Exception as e:
        print(f"❌ Error initializing webhook integration: {e}")
        print("📝 Fallback: Manual sync remains available")


def _cleanup_webhook_integration():
    """Limpia la integración completa de webhooks al cerrar la aplicación."""
    try:
        print("🧹 Cleaning up webhook integration...")
        shutdown_webhook_integration()
        print("✅ Webhook integration shut down successfully")
    except Exception as e:
        print(f"⚠️ Error shutting down webhook integration: {e}")


if __name__ == "__main__":
    app = initialize_dash_app()

    # Solo mostrar mensajes en el proceso principal (no en Flask reloader)
    if os.getenv("WERKZEUG_RUN_MAIN") != "true":
        # Configuración adaptativa según entorno
        from config import ENVIRONMENT, WEBHOOK_BASE_URL

        print("🚀 Starting Ballers Dash Application...")

        if ENVIRONMENT == "production":
            print("🌍 Modo producción (Render)")
            print(f"📊 Main app: https://ballers-v3.onrender.com")
            print(f"📡 Webhook endpoint: {WEBHOOK_BASE_URL}/webhook/calendar")
        else:
            print("🔧 Modo desarrollo")
            print("📊 Main app: http://127.0.0.1:8050")
            print("📡 Webhook integration: http://127.0.0.1:8001/webhook/calendar")

        # Verificar estado de integración después de inicialización
        try:
            if is_webhook_integration_healthy():
                print("💚 Real-time sync: ACTIVE")
            else:
                print("🟡 Real-time sync: INACTIVE (manual sync available)")
        except Exception:
            print("🟡 Real-time sync: INACTIVE (manual sync available)")

    # Configuración puerto y host para Render
    # Render usa PORT env var dinámicamente
    port = int(os.getenv("PORT", "8050"))

    # Host binding: 0.0.0.0 para producción, 127.0.0.1 para desarrollo
    if os.getenv("ENVIRONMENT") == "production":
        host = "0.0.0.0"
        debug = False
    else:
        host = "127.0.0.1"
        debug = True

    print(f"🎯 Starting server on {host}:{port} (debug={debug})")
    app.run(debug=debug, host=host, port=port)<|MERGE_RESOLUTION|>--- conflicted
+++ resolved
@@ -71,53 +71,47 @@
     """Retorna el layout principal de la aplicación Dash."""
     return dmc.MantineProvider(
         dbc.Container(
-            [
-                dcc.Location(id="url", refresh=False),
-                # SISTEMA HÍBRIDO DE SESIONES:
-                # Store principal (expira al cerrar navegador si no hay "Remember Me")
-                dcc.Store(id="session-store", storage_type="session"),
-                # Store persistente para "Remember Me" (localStorage, 30 días)
-                dcc.Store(id="persistent-session-store", storage_type="local"),
-                # Store para gestión de timeout e inactividad
-                dcc.Store(
-                    id="session-activity",
-                    storage_type="memory",
-                    data={"last_activity": None, "remember_me": False},
-                ),
-                # 🛡️ FALLBACK STORE: Para modo degradado sin SSE
-                dcc.Store(id="fallback-trigger", storage_type="memory", data=0),
-                dcc.Store(
-                    id="sse-status",
-                    storage_type="memory",
-                    data={"connected": False, "last_heartbeat": 0},
-                ),
-                # 🛡️ FALLBACK INTELIGENTE: Interval de seguridad si SSE falla (deshabilitado por defecto)
-                dcc.Interval(
-                    id="fallback-interval",
-                    interval=30000,  # 30 segundos - muy conservador
-                    disabled=True,  # INACTIVO por defecto - solo se activa si SSE falla
-                    max_intervals=-1,
-                    n_intervals=0,
-                ),
-<<<<<<< HEAD
-                # SSE connector para real-time updates (SOLUCIÓN: Zero-polling)
-=======
-                # SSE connector for real-time updates (SOLUCIÓN: Zero-polling)
->>>>>>> 34d0d1f6
-                html.Div(id="sse-connector", style={"display": "none"}),
-                # Layout principal
-                html.Div(id="main-content"),
-                # Download for player PDF exports
-                dcc.Download(id="download-profile-pdf"),
-                # html2canvas for client-side snapshots
-                html.Script(
-                    src="https://cdn.jsdelivr.net/npm/html2canvas@1.4.1/dist/html2canvas.min.js"
-                ),
-                # Divs dummy para callbacks de datepicker
-                *create_datepicker_dummy_divs(),
-            ],
-            fluid=True,
-        )
+        [
+            dcc.Location(id="url", refresh=False),
+            # SISTEMA HÍBRIDO DE SESIONES:
+            # Store principal (expira al cerrar navegador si no hay "Remember Me")
+            dcc.Store(id="session-store", storage_type="session"),
+            # Store persistente para "Remember Me" (localStorage, 30 días)
+            dcc.Store(id="persistent-session-store", storage_type="local"),
+            # Store para gestión de timeout e inactividad
+            dcc.Store(
+                id="session-activity",
+                storage_type="memory",
+                data={"last_activity": None, "remember_me": False},
+            ),
+            # 🛡️ FALLBACK STORE: Para modo degradado sin SSE
+            dcc.Store(id="fallback-trigger", storage_type="memory", data=0),
+            dcc.Store(
+                id="sse-status",
+                storage_type="memory",
+                data={"connected": False, "last_heartbeat": 0},
+            ),
+            # 🛡️ FALLBACK INTELIGENTE: Interval de seguridad si SSE falla (deshabilitado por defecto)
+            dcc.Interval(
+                id="fallback-interval",
+                interval=30000,  # 30 segundos - muy conservador
+                disabled=True,  # INACTIVO por defecto - solo se activa si SSE falla
+                max_intervals=-1,
+                n_intervals=0,
+            ),
+            # SSE connector para real-time updates (SOLUCIÓN: Zero-polling)
+            html.Div(id="sse-connector", style={"display": "none"}),
+            # Layout principal
+            html.Div(id="main-content"),
+            # Download for player PDF exports
+            dcc.Download(id="download-profile-pdf"),
+            # html2canvas for client-side snapshots
+            html.Script(src="https://cdn.jsdelivr.net/npm/html2canvas@1.4.1/dist/html2canvas.min.js"),
+            # Divs dummy para callbacks de datepicker
+            *create_datepicker_dummy_divs(),
+        ],
+        fluid=True,
+    )
     )
 
 
