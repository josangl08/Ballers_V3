--- conflicted
+++ resolved
@@ -338,15 +338,11 @@
             profile_data["license"] = license_name or ""
         elif user_type == "player":
             # Procesar estado profesional - Convertir a integer para base de datos
-<<<<<<< HEAD
             is_professional = (
                 1
                 if (is_professional_value and "professional" in is_professional_value)
                 else 0
             )
-=======
-            is_professional = 1 if (is_professional_value and "professional" in is_professional_value) else 0
->>>>>>> 34d0d1f6
 
             profile_data.update(
                 {
@@ -1491,15 +1487,11 @@
             profile_data["license"] = license_name or ""
         elif user_type == "player":
             # Procesar estado profesional - Convertir a integer para base de datos
-<<<<<<< HEAD
             is_professional = (
                 1
                 if (is_professional_value and "professional" in is_professional_value)
                 else 0
             )
-=======
-            is_professional = 1 if (is_professional_value and "professional" in is_professional_value) else 0
->>>>>>> 34d0d1f6
 
             profile_data.update(
                 {
@@ -1758,13 +1750,9 @@
         ],
         prevent_initial_call=True,
     )
-<<<<<<< HEAD
     def auto_hide_edit_form_after_save(
         n_intervals, notification_data, active_subtab, selected_user_id
     ):
-=======
-    def auto_hide_edit_form_after_save(n_intervals, notification_data, active_subtab, selected_user_id):
->>>>>>> 34d0d1f6
         """Limpia la selección tras 3s de una notificación de actualización exitosa para ocultar el formulario."""
         # Requiere estar en la subpestaña de edición y tener un usuario seleccionado
         if active_subtab != "edit-user" or not selected_user_id:
@@ -2293,7 +2281,6 @@
                             )
                         elif len(warning_events) > 0:
                             msg = f"Sync completed with {len(warning_events)} warnings ({duration:.1f}s) | {changes_text}"
-<<<<<<< HEAD
                             return (
                                 html.Span(
                                     [
@@ -2308,29 +2295,10 @@
                             )
                         elif imported + updated + deleted > 0:
                             msg = f"Sync completed successfully ({duration:.1f}s) | {changes_text}"
-=======
->>>>>>> 34d0d1f6
                             return (
                                 html.Span(
                                     [
                                         html.I(
-<<<<<<< HEAD
-=======
-                                            className="bi bi-exclamation-triangle-fill me-2"
-                                        ),
-                                        msg,
-                                    ]
-                                ),
-                                True,
-                                "warning",
-                            )
-                        elif imported + updated + deleted > 0:
-                            msg = f"Sync completed successfully ({duration:.1f}s) | {changes_text}"
-                            return (
-                                html.Span(
-                                    [
-                                        html.I(
->>>>>>> 34d0d1f6
                                             className="bi bi-check-circle-fill me-2"
                                         ),
                                         msg,
@@ -2631,15 +2599,11 @@
                 return no_update
 
             # Determinar si es profesional - Convertir a integer para base de datos
-<<<<<<< HEAD
             is_professional = (
                 1
                 if (is_professional_value and "professional" in is_professional_value)
                 else 0
             )
-=======
-            is_professional = 1 if (is_professional_value and "professional" in is_professional_value) else 0
->>>>>>> 34d0d1f6
 
             # Recrear la información del usuario con el Baller Level actualizado
             status_icon = (
